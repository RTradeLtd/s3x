--- conflicted
+++ resolved
@@ -22,12 +22,9 @@
 	"net/http"
 	"net/url"
 	"strconv"
-<<<<<<< HEAD
 	"strings"
 
 	"github.com/RTradeLtd/s3x/cmd/logger/message/log"
-=======
->>>>>>> 4cd6ca02
 )
 
 // LogInfo holds console log messages
