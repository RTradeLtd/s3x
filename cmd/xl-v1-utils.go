/*
 * MinIO Cloud Storage, (C) 2016-2019 MinIO, Inc.
 *
 * Licensed under the Apache License, Version 2.0 (the "License");
 * you may not use this file except in compliance with the License.
 * You may obtain a copy of the License at
 *
 *     http://www.apache.org/licenses/LICENSE-2.0
 *
 * Unless required by applicable law or agreed to in writing, software
 * distributed under the License is distributed on an "AS IS" BASIS,
 * WITHOUT WARRANTIES OR CONDITIONS OF ANY KIND, either express or implied.
 * See the License for the specific language governing permissions and
 * limitations under the License.
 */

package cmd

import (
	"context"
	"errors"
	"hash/crc32"
	"path"

<<<<<<< HEAD
	"github.com/RTradeLtd/s3x/cmd/logger"
	"github.com/RTradeLtd/s3x/pkg/sync/errgroup"
=======
	jsoniter "github.com/json-iterator/go"
	"github.com/minio/minio/cmd/logger"
	"github.com/minio/minio/pkg/sync/errgroup"
>>>>>>> 2232e095
)

// Returns number of errors that occurred the most (incl. nil) and the
// corresponding error value. NB When there is more than one error value that
// occurs maximum number of times, the error value returned depends on how
// golang's map orders keys. This doesn't affect correctness as long as quorum
// value is greater than or equal to simple majority, since none of the equally
// maximal values would occur quorum or more number of times.
func reduceErrs(errs []error, ignoredErrs []error) (maxCount int, maxErr error) {
	errorCounts := make(map[error]int)
	for _, err := range errs {
		if IsErrIgnored(err, ignoredErrs...) {
			continue
		}
		errorCounts[err]++
	}

	max := 0
	for err, count := range errorCounts {
		switch {
		case max < count:
			max = count
			maxErr = err

		// Prefer `nil` over other error values with the same
		// number of occurrences.
		case max == count && err == nil:
			maxErr = err
		}
	}
	return max, maxErr
}

// reduceQuorumErrs behaves like reduceErrs by only for returning
// values of maximally occurring errors validated against a generic
// quorum number that can be read or write quorum depending on usage.
func reduceQuorumErrs(ctx context.Context, errs []error, ignoredErrs []error, quorum int, quorumErr error) error {
	maxCount, maxErr := reduceErrs(errs, ignoredErrs)
	if maxCount >= quorum {
		return maxErr
	}
	return quorumErr
}

// reduceReadQuorumErrs behaves like reduceErrs but only for returning
// values of maximally occurring errors validated against readQuorum.
func reduceReadQuorumErrs(ctx context.Context, errs []error, ignoredErrs []error, readQuorum int) (maxErr error) {
	return reduceQuorumErrs(ctx, errs, ignoredErrs, readQuorum, errXLReadQuorum)
}

// reduceWriteQuorumErrs behaves like reduceErrs but only for returning
// values of maximally occurring errors validated against writeQuorum.
func reduceWriteQuorumErrs(ctx context.Context, errs []error, ignoredErrs []error, writeQuorum int) (maxErr error) {
	return reduceQuorumErrs(ctx, errs, ignoredErrs, writeQuorum, errXLWriteQuorum)
}

// Similar to 'len(slice)' but returns the actual elements count
// skipping the unallocated elements.
func diskCount(disks []StorageAPI) int {
	diskCount := 0
	for _, disk := range disks {
		if disk == nil {
			continue
		}
		diskCount++
	}
	return diskCount
}

// hashOrder - hashes input key to return consistent
// hashed integer slice. Returned integer order is salted
// with an input key. This results in consistent order.
// NOTE: collisions are fine, we are not looking for uniqueness
// in the slices returned.
func hashOrder(key string, cardinality int) []int {
	if cardinality <= 0 {
		// Returns an empty int slice for cardinality < 0.
		return nil
	}

	nums := make([]int, cardinality)
	keyCrc := crc32.Checksum([]byte(key), crc32.IEEETable)

	start := int(keyCrc % uint32(cardinality))
	for i := 1; i <= cardinality; i++ {
		nums[i-1] = 1 + ((start + i) % cardinality)
	}
	return nums
}

// Constructs xlMetaV1 using `jsoniter` lib.
func xlMetaV1UnmarshalJSON(ctx context.Context, xlMetaBuf []byte) (xlMeta xlMetaV1, err error) {
	var json = jsoniter.ConfigCompatibleWithStandardLibrary
	err = json.Unmarshal(xlMetaBuf, &xlMeta)
	return xlMeta, err
}

// read xl.json from the given disk, parse and return xlV1MetaV1.Parts.
func readXLMetaParts(ctx context.Context, disk StorageAPI, bucket string, object string) ([]ObjectPartInfo, map[string]string, error) {
	// Reads entire `xl.json`.
	xlMetaBuf, err := disk.ReadAll(bucket, path.Join(object, xlMetaJSONFile))
	if err != nil {
		logger.LogIf(ctx, err)
		return nil, nil, err
	}

	var xlMeta xlMetaV1
	xlMeta, err = xlMetaV1UnmarshalJSON(ctx, xlMetaBuf)
	if err != nil {
		return nil, nil, err
	}

	return xlMeta.Parts, xlMeta.Meta, nil
}

// read xl.json from the given disk and parse xlV1Meta.Stat and xlV1Meta.Meta using jsoniter.
func readXLMetaStat(ctx context.Context, disk StorageAPI, bucket string, object string) (si statInfo,
	mp map[string]string, e error) {
	// Reads entire `xl.json`.
	xlMetaBuf, err := disk.ReadAll(bucket, path.Join(object, xlMetaJSONFile))
	if err != nil {
		logger.LogIf(ctx, err)
		return si, nil, err
	}

	var xlMeta xlMetaV1
	xlMeta, err = xlMetaV1UnmarshalJSON(ctx, xlMetaBuf)
	if err != nil {
		return si, mp, err
	}

	// Return structured `xl.json`.
	return xlMeta.Stat, xlMeta.Meta, nil
}

// readXLMeta reads `xl.json` and returns back XL metadata structure.
func readXLMeta(ctx context.Context, disk StorageAPI, bucket string, object string) (xlMeta xlMetaV1, err error) {
	// Reads entire `xl.json`.
	xlMetaBuf, err := disk.ReadAll(bucket, path.Join(object, xlMetaJSONFile))
	if err != nil {
		if err != errFileNotFound && err != errVolumeNotFound {
			logger.GetReqInfo(ctx).AppendTags("disk", disk.String())
			logger.LogIf(ctx, err)
		}
		return xlMetaV1{}, err
	}
	if len(xlMetaBuf) == 0 {
		return xlMetaV1{}, errFileNotFound
	}
	return xlMetaV1UnmarshalJSON(ctx, xlMetaBuf)
}

// Reads all `xl.json` metadata as a xlMetaV1 slice.
// Returns error slice indicating the failed metadata reads.
func readAllXLMetadata(ctx context.Context, disks []StorageAPI, bucket, object string) ([]xlMetaV1, []error) {
	metadataArray := make([]xlMetaV1, len(disks))

	g := errgroup.WithNErrs(len(disks))
	// Read `xl.json` parallelly across disks.
	for index := range disks {
		index := index
		g.Go(func() (err error) {
			if disks[index] == nil {
				return errDiskNotFound
			}
			metadataArray[index], err = readXLMeta(ctx, disks[index], bucket, object)
			return err
		}, index)
	}

	// Return all the metadata.
	return metadataArray, g.Wait()
}

// Return shuffled partsMetadata depending on distribution.
func shufflePartsMetadata(partsMetadata []xlMetaV1, distribution []int) (shuffledPartsMetadata []xlMetaV1) {
	if distribution == nil {
		return partsMetadata
	}
	shuffledPartsMetadata = make([]xlMetaV1, len(partsMetadata))
	// Shuffle slice xl metadata for expected distribution.
	for index := range partsMetadata {
		blockIndex := distribution[index]
		shuffledPartsMetadata[blockIndex-1] = partsMetadata[index]
	}
	return shuffledPartsMetadata
}

// shuffleDisks - shuffle input disks slice depending on the
// erasure distribution. Return shuffled slice of disks with
// their expected distribution.
func shuffleDisks(disks []StorageAPI, distribution []int) (shuffledDisks []StorageAPI) {
	if distribution == nil {
		return disks
	}
	shuffledDisks = make([]StorageAPI, len(disks))
	// Shuffle disks for expected distribution.
	for index := range disks {
		blockIndex := distribution[index]
		shuffledDisks[blockIndex-1] = disks[index]
	}
	return shuffledDisks
}

// evalDisks - returns a new slice of disks where nil is set if
// the corresponding error in errs slice is not nil
func evalDisks(disks []StorageAPI, errs []error) []StorageAPI {
	if len(errs) != len(disks) {
		logger.LogIf(context.Background(), errors.New("unexpected disks/errors slice length"))
		return nil
	}
	newDisks := make([]StorageAPI, len(disks))
	for index := range errs {
		if errs[index] == nil {
			newDisks[index] = disks[index]
		} else {
			newDisks[index] = nil
		}
	}
	return newDisks
}

// Errors specifically generated by calculatePartSizeFromIdx function.
var (
	errPartSizeZero  = errors.New("Part size cannot be zero")
	errPartSizeIndex = errors.New("Part index cannot be smaller than 1")
)

// calculatePartSizeFromIdx calculates the part size according to input index.
// returns error if totalSize is -1, partSize is 0, partIndex is 0.
func calculatePartSizeFromIdx(ctx context.Context, totalSize int64, partSize int64, partIndex int) (currPartSize int64, err error) {
	if totalSize < -1 {
		logger.LogIf(ctx, errInvalidArgument)
		return 0, errInvalidArgument
	}
	if partSize == 0 {
		logger.LogIf(ctx, errPartSizeZero)
		return 0, errPartSizeZero
	}
	if partIndex < 1 {
		logger.LogIf(ctx, errPartSizeIndex)
		return 0, errPartSizeIndex
	}
	if totalSize == -1 {
		return -1, nil
	}
	if totalSize > 0 {
		// Compute the total count of parts
		partsCount := totalSize/partSize + 1
		// Return the part's size
		switch {
		case int64(partIndex) < partsCount:
			currPartSize = partSize
		case int64(partIndex) == partsCount:
			// Size of last part
			currPartSize = totalSize % partSize
		default:
			currPartSize = 0
		}
	}
	return currPartSize, nil
}<|MERGE_RESOLUTION|>--- conflicted
+++ resolved
@@ -22,14 +22,9 @@
 	"hash/crc32"
 	"path"
 
-<<<<<<< HEAD
 	"github.com/RTradeLtd/s3x/cmd/logger"
 	"github.com/RTradeLtd/s3x/pkg/sync/errgroup"
-=======
 	jsoniter "github.com/json-iterator/go"
-	"github.com/minio/minio/cmd/logger"
-	"github.com/minio/minio/pkg/sync/errgroup"
->>>>>>> 2232e095
 )
 
 // Returns number of errors that occurred the most (incl. nil) and the
