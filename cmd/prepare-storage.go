--- conflicted
+++ resolved
@@ -297,15 +297,9 @@
 	// in release RELEASE.2018-03-16T22-52-12Z after migrating v1 to v2 to v3.
 	// This migration failed to capture '.This' field properly which indicates
 	// the disk UUID association. Below function is called to handle and fix
-<<<<<<< HEAD
-	// this regression, for more info refer https://github.com/RTradeLtd/s3x/issues/5667
-	if err := fixFormatXLV3(storageDisks, endpoints, formatConfigs); err != nil {
-		return nil, err
-=======
 	// this regression, for more info refer https://github.com/minio/minio/issues/5667
 	if err = fixFormatXLV3(storageDisks, endpoints, formatConfigs); err != nil {
 		return nil, nil, err
->>>>>>> 4cd6ca02
 	}
 
 	// If any of the .This field is still empty, we return error.
