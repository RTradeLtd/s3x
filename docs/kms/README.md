--- conflicted
+++ resolved
@@ -58,12 +58,7 @@
 Each KES instance will handle all encrypton/decryption requests made by "its" MinIO cluster such that the central KMS implementation does not have to handle
 a lot of traffic. Instead, each KES instance will use the central KMS implementation as secure key store and fetches the required master keys from it.
 
-<<<<<<< HEAD
-**Important:**
-If multiple MinIO servers are configured as [gateways](https://github.com/RTradeLtd/s3x/blob/master/docs/gateway/README.md) pointing to the *same* backend - for example the same NAS storage - then the KMS configuration **must** be the same for all gateways. Otherwise one gateway may not be able to decrypt objects created by another gateway. It is the operator responsibility to ensure consistency.
-=======
-## Get Started Guide
->>>>>>> d50cb2a2
+## Get Started Guides
 
 In the subsequent sections this guide shows how to setup a MinIO-KMS deployment with Hashicorp Vault as KMS implementation.
 Therefore, it shows how to setup and configure:
