# Distributed MinIO Quickstart Guide [![Slack](https://slack.min.io/slack?type=svg)](https://slack.min.io) [![Go Report Card](https://goreportcard.com/badge/minio/minio)](https://goreportcard.com/report/minio/minio) [![Docker Pulls](https://img.shields.io/docker/pulls/minio/minio.svg?maxAge=604800)](https://hub.docker.com/r/minio/minio/)

MinIO in distributed mode lets you pool multiple drives (even on different machines) into a single object storage server. As drives are distributed across several nodes, distributed MinIO can withstand multiple node failures and yet ensure full data protection.

## Why distributed MinIO?

MinIO in distributed mode can help you setup a highly-available storage system with a single object storage deployment. With distributed MinIO, you can optimally use storage devices, irrespective of their location in a network.

### Data protection

Distributed MinIO provides protection against multiple node/drive failures and [bit rot](https://github.com/RTradeLtd/s3x/blob/master/docs/erasure/README.md#what-is-bit-rot-protection) using [erasure code](https://docs.min.io/docs/minio-erasure-code-quickstart-guide). As the minimum disks required for distributed MinIO is 4 (same as minimum disks required for erasure coding), erasure code automatically kicks in as you launch distributed MinIO.

### High availability

A stand-alone MinIO server would go down if the server hosting the disks goes offline. In contrast, a distributed MinIO setup with _n_ disks will have your data safe as long as _n/2_ or more disks are online. You'll need a minimum of _(n/2 + 1)_ disks to create new objects.

For example, an 16-node distributed MinIO setup with 16 disks per node would continue serving files, even if up to 8 servers are offline. But, you'll need at least 9 servers online to create new objects.

You can also use [storage classes](https://github.com/RTradeLtd/s3x/tree/master/docs/erasure/storage-class) to set custom data and parity distribution per object.

### Consistency Guarantees

MinIO follows strict **read-after-write** and **list-after-write** consistency model for all i/o operations both in distributed and standalone modes.

# Get started

If you're aware of stand-alone MinIO set up, the process remains largely the same. MinIO server automatically switches to stand-alone or distributed mode, depending on the command line parameters.

## 1. Prerequisites

Install MinIO - [MinIO Quickstart Guide](https://docs.min.io/docs/minio-quickstart-guide).

## 2. Run distributed MinIO

To start a distributed MinIO instance, you just need to pass drive locations as parameters to the minio server command. Then, you’ll need to run the same command on all the participating nodes.

__NOTE:__

- All the nodes running distributed MinIO need to have same access key and secret key for the nodes to connect. To achieve this, it is __recommended__ to export access key and secret key as environment variables, `MINIO_ACCESS_KEY` and `MINIO_SECRET_KEY`, on all the nodes before executing MinIO server command.
- __MinIO creates erasure-coding sets of 4, 6, 8, 10, 12, 14 or 16 drives.  The number of drives you provide must be a multiple of one of those numbers.__
- __MinIO chooses the largest EC set size which divides into the total number of drives given.  For example, 8 drives will be used as a single EC set of size 8, not two sets of size 4.__
- __Each object is written to a single EC set, and therefore is spread over no more than 16 drives.__
- __All the nodes running distributed MinIO setup are recommended to be homogeneous, i.e. same operating system, same number of disks and same network interconnects.__
- MinIO distributed mode requires __fresh directories__. If required, the drives can be shared with other applications. You can do this by using a sub-directory exclusive to MinIO. For example, if you have mounted your volume under `/export`, pass `/export/data` as arguments to MinIO server.
- The IP addresses and drive paths below are for demonstration purposes only, you need to replace these with the actual IP addresses and drive paths/folders.
- Servers running distributed MinIO instances should be less than 15 minutes apart. You can enable [NTP](http://www.ntp.org/) service as a best practice to ensure same times across servers.
- `MINIO_DOMAIN` environment variable should be defined and exported for bucket DNS style support.
- Running Distributed MinIO on __Windows__ operating system is experimental. Please proceed with caution.

Example 1: Start distributed MinIO instance on 32 nodes with 32 drives each mounted at `/export1` to `/export32` (pictured below), by running this command on all the 32 nodes:
<<<<<<< HEAD
![Distributed MinIO, 32 nodes with 32 drives each](https://github.com/RTradeLtd/s3x/blob/master/docs/screenshots/Architecture-diagram_distributed_32.png?raw=true)
=======

![Distributed MinIO, 32 nodes with 32 drives each](https://github.com/minio/minio/blob/master/docs/screenshots/Architecture-diagram_distributed_32.png?raw=true)
>>>>>>> 2232e095

#### GNU/Linux and macOS

```sh
export MINIO_ACCESS_KEY=<ACCESS_KEY>
export MINIO_SECRET_KEY=<SECRET_KEY>
minio server http://host{1...32}/export{1...32}
```

> __NOTE:__ `{1...n}` shown have 3 dots! Using only 2 dots `{1..32}` will be interpreted by your shell and won't be passed to MinIO server, affecting the erasure coding order, which may impact performance and high availability. __Always use ellipses syntax `{1...n}` (3 dots!) for optimal erasure-code distribution__

#### Expanding existing distributed setup
MinIO supports expanding distributed erasure coded clusters by specifying new set of clusters on the command-line as shown below:

```sh
export MINIO_ACCESS_KEY=<ACCESS_KEY>
export MINIO_SECRET_KEY=<SECRET_KEY>
minio server http://host{1...32}/export{1...32} http://host{33...64}/export{1...32}
```

Now the server has expanded storage of *1024* more disks in total of *2048* disks, new object upload requests automatically start using the least used cluster. This expansion strategy works endlessly, so you can perpetually expand your clusters as needed.  When you restart, it is immediate and non-disruptive to the applications. Each group of servers in the command-line is called a zone. There are 2 zones in this example. New objects are placed in zones in proportion to the amount of free space in each zone. Within each zone, the location of the erasure-set of drives is determined based on a deterministic hashing algorithm.

> __NOTE:__ __Each zone you add must have the same erasure coding set size as the original zone, so the same data redundancy SLA is maintained.__
> For example, if your first zone was 8 drives, you could add further zones of 16, 32 or 1024 drives each. All you have to make sure is deployment SLA is multiples of original zone i.e 8.

## 3. Test your setup
To test this setup, access the MinIO server via browser or [`mc`](https://docs.min.io/docs/minio-client-quickstart-guide).

## Explore Further
- [MinIO Erasure Code QuickStart Guide](https://docs.min.io/docs/minio-erasure-code-quickstart-guide)
- [Use `mc` with MinIO Server](https://docs.min.io/docs/minio-client-quickstart-guide)
- [Use `aws-cli` with MinIO Server](https://docs.min.io/docs/aws-cli-with-minio)
- [Use `s3cmd` with MinIO Server](https://docs.min.io/docs/s3cmd-with-minio)
- [Use `minio-go` SDK with MinIO Server](https://docs.min.io/docs/golang-client-quickstart-guide)
- [The MinIO documentation website](https://docs.min.io)<|MERGE_RESOLUTION|>--- conflicted
+++ resolved
@@ -48,12 +48,8 @@
 - Running Distributed MinIO on __Windows__ operating system is experimental. Please proceed with caution.
 
 Example 1: Start distributed MinIO instance on 32 nodes with 32 drives each mounted at `/export1` to `/export32` (pictured below), by running this command on all the 32 nodes:
-<<<<<<< HEAD
+
 ![Distributed MinIO, 32 nodes with 32 drives each](https://github.com/RTradeLtd/s3x/blob/master/docs/screenshots/Architecture-diagram_distributed_32.png?raw=true)
-=======
-
-![Distributed MinIO, 32 nodes with 32 drives each](https://github.com/minio/minio/blob/master/docs/screenshots/Architecture-diagram_distributed_32.png?raw=true)
->>>>>>> 2232e095
 
 #### GNU/Linux and macOS
 
