PWD := $(shell pwd)
GOPATH := $(shell go env GOPATH)
LDFLAGS := $(shell go run buildscripts/gen-ldflags.go)

GOARCH := $(shell go env GOARCH)
GOOS := $(shell go env GOOS)

VERSION ?= $(shell git describe --tags)
TAG ?= "rtradetech/s3x:$(VERSION)"

BUILD_LDFLAGS := '$(LDFLAGS)'

all: build

checks:
	@echo "Checking dependencies"
	@(env bash $(PWD)/buildscripts/checkdeps.sh)

getdeps:
	@mkdir -p ${GOPATH}/bin
	@which golint 1>/dev/null || (echo "Installing golint" && GO111MODULE=off go get -u golang.org/x/lint/golint)
ifeq ($(GOARCH),s390x)
	@which staticcheck 1>/dev/null || (echo "Installing staticcheck" && GO111MODULE=off go get honnef.co/go/tools/cmd/staticcheck)
else
	@which staticcheck 1>/dev/null || (echo "Installing staticcheck" && wget --quiet https://github.com/dominikh/go-tools/releases/download/2020.1.3/staticcheck_${GOOS}_${GOARCH}.tar.gz && tar xf staticcheck_${GOOS}_${GOARCH}.tar.gz && mv staticcheck/staticcheck ${GOPATH}/bin/staticcheck && chmod +x ${GOPATH}/bin/staticcheck && rm -f staticcheck_${GOOS}_${GOARCH}.tar.gz && rm -rf staticcheck)
endif
	@which misspell 1>/dev/null || (echo "Installing misspell" && GO111MODULE=off go get -u github.com/client9/misspell/cmd/misspell)

crosscompile:
	@(env bash $(PWD)/buildscripts/cross-compile.sh)

verifiers: getdeps vet fmt lint staticcheck spelling

vet:
	@echo "Running $@ check"
	@GO111MODULE=on go vet github.com/RTradeLtd/s3x/...

fmt:
	@echo "Running $@ check"
	@GO111MODULE=on gofmt -d cmd/
	@GO111MODULE=on gofmt -d pkg/

lint:
	@echo "Running $@ check"
	@GO111MODULE=on ${GOPATH}/bin/golint -set_exit_status github.com/RTradeLtd/s3x/cmd/...
	@GO111MODULE=on ${GOPATH}/bin/golint -set_exit_status github.com/RTradeLtd/s3x/pkg/...

staticcheck:
	@echo "Running $@ check"
	@GO111MODULE=on ${GOPATH}/bin/staticcheck github.com/RTradeLtd/s3x/cmd/...
	@GO111MODULE=on ${GOPATH}/bin/staticcheck github.com/RTradeLtd/s3x/pkg/...

spelling:
	@echo "Running $@ check"
	@GO111MODULE=on ${GOPATH}/bin/misspell -locale US -error `find cmd/`
	@GO111MODULE=on ${GOPATH}/bin/misspell -locale US -error `find pkg/`
	@GO111MODULE=on ${GOPATH}/bin/misspell -locale US -error `find docs/`
	@GO111MODULE=on ${GOPATH}/bin/misspell -locale US -error `find buildscripts/`
	@GO111MODULE=on ${GOPATH}/bin/misspell -locale US -error `find dockerscripts/`

# Builds minio, runs the verifiers then runs the tests.
check: test
test: verifiers build
	@echo "Running unit tests"
	@GO111MODULE=on CGO_ENABLED=0 go test -tags kqueue ./... 1>/dev/null

test-race: verifiers build
	@echo "Running unit tests under -race"
	@(env bash $(PWD)/buildscripts/race.sh)

# Verify minio binary
verify:
	@echo "Verifying build with race"
	@GO111MODULE=on CGO_ENABLED=1 go build -race -tags kqueue -trimpath --ldflags $(BUILD_LDFLAGS) -o $(PWD)/minio 1>/dev/null
	@(env bash $(PWD)/buildscripts/verify-build.sh)

# Verify healing of disks with minio binary
verify-healing:
	@echo "Verify healing build with race"
	@GO111MODULE=on CGO_ENABLED=1 go build -race -tags kqueue -trimpath --ldflags $(BUILD_LDFLAGS) -o $(PWD)/minio 1>/dev/null
	@(env bash $(PWD)/buildscripts/verify-healing.sh)

# Builds minio locally.
build: checks
	@echo "Building minio binary to './minio'"
	@GO111MODULE=on CGO_ENABLED=0 go build -tags kqueue -trimpath  --ldflags $(BUILD_LDFLAGS) -o $(PWD)/minio 1>/dev/null

docker: build
	@docker build -t $(TAG) . -f Dockerfile.dev

# Builds minio and installs it to $GOPATH/bin.
install: build
	@echo "Installing minio binary to '$(GOPATH)/bin/minio'"
	@mkdir -p $(GOPATH)/bin && cp -f $(PWD)/minio $(GOPATH)/bin/minio
	@echo "Installation successful. To learn more, try \"minio --help\"."

clean:
	@echo "Cleaning up all the generated files"
	@find . -name '*.test' | xargs rm -fv
	@find . -name '*~' | xargs rm -fv
	@rm -rvf minio
	@rm -rvf build
	@rm -rvf release
<<<<<<< HEAD

# run standard go tooling for better readability
.PHONY: tidy
tidy: 
	find . -type f -name '*.go' -exec goimports -w {} \;
	find . -type f -name '*.go' -exec gofmt -s -w {} \;
=======
	@rm -rvf .verify*
>>>>>>> 4cd6ca02
<|MERGE_RESOLUTION|>--- conflicted
+++ resolved
@@ -101,13 +101,10 @@
 	@rm -rvf minio
 	@rm -rvf build
 	@rm -rvf release
-<<<<<<< HEAD
+	@rm -rvf .verify*
 
 # run standard go tooling for better readability
 .PHONY: tidy
 tidy: 
 	find . -type f -name '*.go' -exec goimports -w {} \;
-	find . -type f -name '*.go' -exec gofmt -s -w {} \;
-=======
-	@rm -rvf .verify*
->>>>>>> 4cd6ca02
+	find . -type f -name '*.go' -exec gofmt -s -w {} \;